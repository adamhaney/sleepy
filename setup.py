#!/usr/bin/python

import os
from setuptools import setup


# Utility function to read the README file.
# Used for the long_description.  It's nice, because now 1) we have a top level
# README file and 2) it's easier to type in the README file than to put a raw
# string in below ...
def read(fname):
    return open(os.path.join(os.path.dirname(__file__), fname)).read()

package_server = "http://package.retickr"

setup(
<<<<<<< HEAD
    name="Sleepy",
    version="0.9.12",
=======
    name="sleepy",
    version="0.9.13",
>>>>>>> 09a97d5b
    author="Adam Haney",
    author_email="adam.haney@retickr.com",
    description=("""A RESTful library that is used at retickr on top"""\
                    """of Django we use it for a few apis internally."""),
    license="Closed",
    keywords="JSON RESTful",
    url="http://about.retickr.com",
    packages=['sleepy'],
    long_description=read('README'),
    dependency_links = [
        ],
    install_requires=[
        "Django==1.4",
        ],
    classifiers=[
        "Development Status :: 5 - Production/Stable",
        "Topic :: Framework",
        "License :: OSI Approved :: Closed",
        ]
)<|MERGE_RESOLUTION|>--- conflicted
+++ resolved
@@ -14,13 +14,8 @@
 package_server = "http://package.retickr"
 
 setup(
-<<<<<<< HEAD
-    name="Sleepy",
-    version="0.9.12",
-=======
     name="sleepy",
     version="0.9.13",
->>>>>>> 09a97d5b
     author="Adam Haney",
     author_email="adam.haney@retickr.com",
     description=("""A RESTful library that is used at retickr on top"""\
