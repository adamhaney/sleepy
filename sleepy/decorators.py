--- conflicted
+++ resolved
@@ -21,165 +21,7 @@
 from django.conf import settings
 from sleepy.responses import api_out, api_error
 
-
-def create_cassandra_connection():
-    import pycassa
-    return pycassa.connect(
-        settings.CASSANDRA["keyspace"],
-        settings.CASSANDRA["hosts"],
-        settings.CASSANDRA["credentials"])
-
-
-def RequiresCassandraConnection(fn):
-    """
-    This decorator opens a pycassa connection to Cassandra.
-    """
-    def _wrap(fn):
-        def _connect(self, request, *args, **kwargs):
-            request.cassandra_connection = create_cassandra_connection()
-            return fn(self, request, *args, **kwargs)
-        return _connect
-    return _wrap
-
-
-<<<<<<< HEAD
 def RequiresParameters(params):
-=======
-def RequiresAuthentication(fn):
-    import retickrdata.db.users
-    import pycassa
-    """
-    Requires Authentication
-    This decorator checks Cassandra for the
-    users["<username>"]["Authentication"]["PassHash"] value it then compares
-    this with the hash provided by the child class of the password that is
-    passed in. If this fails, it prints an error, if it succeeds it calls the
-    function it is decorating. Since it's already pulled from Cassandra it
-    goes ahead and pulls out the user's UserId and stores it in self.user_id
-    we can take advantage of this extra information in many member functions.
-
-    Authentication Methods
-    ----------------------
-    Currently it supports 2 methods of authentication. A user may
-    either pass their username as a GET, POST or PUT or DELETE
-    variable (or for that matter a variable for any REQUEST type) or
-    when the url pattern supports it they may pass their username as
-    part of the url. We also support HTTP Basic Authentication as
-    discussed in RFC 1945 and the username may be passed this
-    way. Passwords can be passed in as REQUEST parameters in plain
-    text (always use HTTPS) or we can use HTTP basic auth. Please note
-    that in cases where ther username is passed in in multiple ways
-    the usernames must match.
-    """
-    def _check(self, request, *args, **kwargs):
-        header_username = None
-        user_password = ""
-
-        # Get ther user_passhash, either from HTTP basic Authorization
-        # or hash it from a password
-        if "password" in request.REQUEST:
-            user_password = request.REQUEST["password"]
-
-        # Using Basic Auth
-        elif "HTTP_AUTHORIZATION" in request.META:
-            # Attempt to parse the Authorization header
-            try:
-                header_username, user_password = sleepy.helpers.decode_http_basic(
-                    request.META["HTTP_AUTHORIZATION"])
-            except ValueError, e:
-                return self.json_out(e, "Parameter Error")
-
-        # Pass thru for testing
-        elif "HTTP_X_RETICKR_SUDO" in request.META:
-            user_password = ""
-
-        else:
-            return self.json_err(
-                "You must provide a password or use HTTP Basic Auth",
-                'Authentication Error',
-                error_code=401,
-                headers={
-                    "WWW-Authenticate": "Basic realm=\"Retickr My News API\""
-                    }
-                )
-
-        self.user_password = user_password
-
-        # Get username there are several ways they could pass this information
-        self.username = None
-
-        if "username" in self.kwargs:
-            self.username = self.kwargs["username"]
-
-        elif "username" in request.REQUEST:
-            self.username = str(request.REQUEST["username"])
-
-        elif None != header_username:
-            self.username = header_username
-
-        else:
-            return self.json_err(
-                'You must provide a username parameter',
-                'Authentication Error',
-                error_code=401)
-
-        # If we've passed the username in two places make sure that they match
-        if header_username != None and self.username != header_username:
-            return self.json_err(
-                "the user in the HTTP Authorization header and user"
-                + " parameter don't match",
-                "Parameter Error",
-                error_code=401,
-                headers={
-                    "WWW-Authenticate": "Basic realm\"Retickr My News API\""
-                    }
-                )
-
-        # Make sure we're connected to Cassandra
-        if not hasattr(self, "cassandra_connection"):
-            self.cassandra_connection = pycassa.connect(
-                settings.CASSANDRA["keyspace"],
-                settings.CASSANDRA["hosts"],
-                settings.CASSANDRA["credentials"])
-
-        user_management_obj = retickrdata.db.users.Management(
-            self.cassandra_connection)
-
-        try:
-            if user_management_obj.authenticate(self.username, user_password):
-                return fn(self, request, *args, **kwargs)
-
-            elif request.META.get("HTTP_X_RETICKR_SUDO", "") == settings.SUDO_SECRET:
-                return fn(self, request, *args, **kwargs)
-
-            else:
-                return self.json_err(
-                    "Password Incorrect",
-                    "Invalid Password",
-                    error_code=401)
-
-        except retickrdata.db.exceptions.UserNotFoundError:
-            return self.json_err(
-                "This user does not exist",
-                "Invalid Username",
-                error_code=401
-                )
-
-        except retickrdata.db.exceptions.AuthenticationError:
-
-            if request.META.get("HTTP_X_RETICKR_SUDO", "") == settings.SUDO_SECRET:
-                return fn(self, request)
-
-            return self.json_err(
-                'Password Incorrect',
-                'Invalid Password',
-                error_code=401)
-
-    return _check
-
-
-def RequiresParameter(param):
->>>>>>> 85880500
     """
     This is decorator that makes sure the function it wraps has received a
     given parameter in the request.REQUEST object. If the wrapped function
