"""
Sleepy

A RESTful api framework built on top of Django that simplifies common RESTful
idioms. Originally created at retickr.

:author: Adam Haney
:contact: adam.haney@retickr.com
:license: (c) 2011 Retickr
"""

__author__ = "Adam Haney"
__license__ = "Copyright (c) 2011 Retickr"

HTTP_READ_ONLY_METHODS = ['GET', 'HEAD', 'OPTIONS']
HTTP_METHODS = HTTP_READ_ONLY_METHODS + ['POST', 'PUT', 'DELETE']

from django.conf import settings

from responses import api_error


class Base:
    """
    The base method all http handlers will inherit from. This functor
    like object handles the scaffolding of __call__ requests to make
    sure if a GET, POST, PUT or DELETE request is made that it is
    routed to the appropriate method in a child class or an error is
    thrown. It also provides the functions used to output django
    responses in json format.
    """

    def __init__(self):
        try:
            self.read_only = settings.SLEEPY_READ_ONLY
        except AttributeError:
            self.read_only = False

    def __call__(self, request, *args, **kwargs):
        # Check if we're in read only mode
        if (self.read_only == True
            and request.method not in HTTP_READ_ONLY_METHODS):
            return api_error("the API is in read only mode for maintenance")

        # Addd requests to kwargs
        kwargs.update(request.REQUEST)

        if hasattr(self, request.method):
            result = getattr(self, request.method)(request, *args, **kwargs)

<<<<<<< HEAD
        # Use introspection to handle HEAD requests
        elif request.method == 'HEAD'and hasattr(self, 'GET'):
            get_result = self.GET(request)
            for k, v in get_result:
                result[k] = get_result[k]

        # Use introspection to handle OPTIONS requests
        elif request.method == 'OPTIONS':
            available_methods = set(HTTP_METHODS) & set(dir(self))
            result["Accept"] = ",".join(available_methods)

=======
>>>>>>> 42608e6b
        else:
            result = api_error(
                "Resource does not support {0} for this method".format(
                    request.method))
            result.status_code = 405

        # if supress_error_codes is set make all response codes 200
        if "suppress_response_codes" in request.REQUEST:
            result.status_code = 200

        return result<|MERGE_RESOLUTION|>--- conflicted
+++ resolved
@@ -48,20 +48,16 @@
         if hasattr(self, request.method):
             result = getattr(self, request.method)(request, *args, **kwargs)
 
-<<<<<<< HEAD
         # Use introspection to handle HEAD requests
         elif request.method == 'HEAD'and hasattr(self, 'GET'):
-            get_result = self.GET(request)
-            for k, v in get_result:
-                result[k] = get_result[k]
+            result = self.GET(request)
+            result.content = ""
 
         # Use introspection to handle OPTIONS requests
         elif request.method == 'OPTIONS':
             available_methods = set(HTTP_METHODS) & set(dir(self))
             result["Accept"] = ",".join(available_methods)
 
-=======
->>>>>>> 42608e6b
         else:
             result = api_error(
                 "Resource does not support {0} for this method".format(
