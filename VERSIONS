--- conflicted
+++ resolved
@@ -1,7 +1,7 @@
-<<<<<<< HEAD
+
 Changes in VERSION 1.0
   Upgraded to Django 1.5
-=======
+
 Changes in VERSION 0.9.36
   Fixed a bug in the pagination endpoints
 
@@ -16,7 +16,6 @@
 Changes in VERSION 0.9.33
   Replaced the OnlyNewer decorator with
   a Paginate decorator.
->>>>>>> fc1bf20b
 
 Changes in VERSION 0.9.32
   Better handling of PUT data
