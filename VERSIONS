--- conflicted
+++ resolved
@@ -1,5 +1,4 @@
-<<<<<<< HEAD
-Changes in Version 0.9.16
+Changes in Version 0.9.19
   Tons and tons of changes.
 
   - json_out, json_err are now api_out and api_error
@@ -7,9 +6,9 @@
   - requests.REQUEST is now routed to the kwargs of a view member function
 
 
-Changes in Version 0.9.15
+Changes in Version 0.9.18
   Fixed kwargs, args
-=======
+
 Changes in Version 0.9.17
   Tried further simplifying the HEAD response
 
@@ -26,7 +25,6 @@
 
 Changes in Version 0.9.12
   Added a missing import
->>>>>>> 85880500
 
 Changes in Version 0.9.11
   Changed decorators to import dependencies within the function. This
